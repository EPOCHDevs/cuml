--- conflicted
+++ resolved
@@ -26,11 +26,8 @@
   ternary_op.cu
   coalesced_reduction.cu
   cuda_utils.cu
-<<<<<<< HEAD
+  columnSort.cu
   contingencyMatrix.cu
-=======
-  columnSort.cu
->>>>>>> 2ed8e0bc
   coo.cu
   cov.cu
   csr.cu
