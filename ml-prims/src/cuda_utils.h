--- conflicted
+++ resolved
@@ -120,7 +120,6 @@
   return id;
 }
 
-<<<<<<< HEAD
 /**
  * @brief Swap two values
  * @tparam T the datatype of the values
@@ -133,8 +132,6 @@
     a = b;
     b = tmp;
 }
-=======
->>>>>>> e01f93f5
 
 /** Device function to have atomic add support for older archs */
 #if __CUDA_ARCH__ < 600
