--- conflicted
+++ resolved
@@ -112,11 +112,7 @@
       script: ci/test_wheel.sh
   devcontainer:
     secrets: inherit
-<<<<<<< HEAD
-    uses: rapidsai/shared-action-workflows/.github/workflows/build-in-devcontainer.yaml@branch-24.04
-=======
-    uses: rapidsai/shared-workflows/.github/workflows/build-in-devcontainer.yaml@branch-24.02
->>>>>>> dd50df5f
+    uses: rapidsai/shared-workflows/.github/workflows/build-in-devcontainer.yaml@branch-24.04
     with:
       extra-repo-deploy-key: CUMLPRIMS_SSH_PRIVATE_DEPLOY_KEY
       build_command: |
