--- conflicted
+++ resolved
@@ -1,12 +1,8 @@
-<<<<<<< HEAD
 # cuML 21.12.00 (Date TBD)
 
 Please see https://github.com/rapidsai/cuml/releases/tag/v21.12.00a for the latest changes to this development branch.
 
-# cuML 21.10.00 (Date TBD)
-=======
 # cuML 21.10.00 (7 Oct 2021)
->>>>>>> 63d55cf7
 
 ## 🚨 Breaking Changes
 
