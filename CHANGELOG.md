--- conflicted
+++ resolved
@@ -26,11 +26,8 @@
 - PR #2053: Introduce verbosity level in C++ layer instead of boolean `verbose` flag
 - PR #2047: Make internal streams non-blocking w.r.t. NULL stream
 - PR #2058: Use CumlArray in Random Projection
-<<<<<<< HEAD
 - PR #2064: Speed-up K-Means test
-=======
 - PR #2080: Improved import of sparse FIL forests from treelite
->>>>>>> a69fa63a
 
 ## Bug Fixes
 - PR #1939: Fix syntax error in cuml.common.array
