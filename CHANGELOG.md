--- conflicted
+++ resolved
@@ -452,14 +452,6 @@
 - PR #1948: Adjust BatchedMargin margin and disable tests temporarily
 - PR #1950: Fix UMAP test failure
 
-
-<<<<<<< HEAD
-=======
-<<<<<<< HEAD
-=======
-
->>>>>>> origin/branch-0.14
->>>>>>> e56b3f02
 # cuML 0.12.0 (04 Feb 2020)
 
 ## New Features
