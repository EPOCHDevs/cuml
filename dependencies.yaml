--- conflicted
+++ resolved
@@ -140,19 +140,12 @@
         packages:
           - c-compiler
           - cxx-compiler
-<<<<<<< HEAD
+          - fmt>=11.0.2,<12
           - libcumlprims==24.12.*,>=0.0.0a0
           - libraft==24.12.*,>=0.0.0a0
           - libraft-headers==24.12.*,>=0.0.0a0
           - librmm==24.12.*,>=0.0.0a0
-=======
-          - fmt>=11.0.2,<12
-          - libcumlprims==24.10.*,>=0.0.0a0
-          - libraft==24.10.*,>=0.0.0a0
-          - libraft-headers==24.10.*,>=0.0.0a0
-          - librmm==24.10.*,>=0.0.0a0
           - spdlog>=1.14.1,<1.15
->>>>>>> f818527f
     specific:
       - output_types: conda
         matrices:
