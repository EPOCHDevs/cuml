# Copyright (c) 2018, NVIDIA CORPORATION.

# Usage:
#   conda build . -c defaults -c conda-forge -c nvidia -c rapidsai -c pytorch
{% set version = environ.get('GIT_DESCRIBE_TAG', '0.0.0.dev').lstrip('v') + environ.get('VERSION_SUFFIX', '') %}
{% set minor_version =  version.split('.')[0] + '.' + version.split('.')[1] %}
{% set git_revision_count=environ.get('GIT_DESCRIBE_NUMBER', 0) %}
{% set cuda_version='.'.join(environ.get('CUDA', '9.2').split('.')[:2]) %}
{% set cuda_major = environ.get('CUDA', '9.2').split('.')[0] %}
{% set cuda_minor = environ.get('CUDA', '9.2').split('.')[1] %}
package:
  name: libcuml
  version: {{ version }}

source:
  path: ../../..

build:
  number: {{ git_revision_count }}
  string: cuda{{ cuda_version }}_{{ git_revision_count }}
  script_env:
    - CC
    - CXX
    - CUDAHOSTCXX
    - PARALLEL_LEVEL
    - VERSION_SUFFIX

requirements:
  build:
    - cmake>=3.14
    - rapidsai::libclang =8.0.0
  host:
    - nccl 2.5.*
    - cudf {{ minor_version }}
    - cudatoolkit {{ cuda_version }}.*
<<<<<<< HEAD
    - libcumlprims=0.13.*
=======
    - libcumlprims=0.14.*
>>>>>>> 6e11b388
    - ucx-py {{ minor_version }}
    - lapack
    - protobuf >=3.4.1,<4.0.0
  run:
<<<<<<< HEAD
    - libcumlprims=0.13.*
=======
    - libcumlprims=0.14.*
>>>>>>> 6e11b388
    - cudf {{ minor_version }}
    - nccl>=2.5
    - ucx-py {{ minor_version }}
    - {{ pin_compatible('cudatoolkit', max_pin='x.x') }}

about:
  home: http://rapids.ai/
  license: Apache-2.0
  # license_file: LICENSE
  summary: libcuml library<|MERGE_RESOLUTION|>--- conflicted
+++ resolved
@@ -33,20 +33,12 @@
     - nccl 2.5.*
     - cudf {{ minor_version }}
     - cudatoolkit {{ cuda_version }}.*
-<<<<<<< HEAD
-    - libcumlprims=0.13.*
-=======
     - libcumlprims=0.14.*
->>>>>>> 6e11b388
     - ucx-py {{ minor_version }}
     - lapack
     - protobuf >=3.4.1,<4.0.0
   run:
-<<<<<<< HEAD
-    - libcumlprims=0.13.*
-=======
     - libcumlprims=0.14.*
->>>>>>> 6e11b388
     - cudf {{ minor_version }}
     - nccl>=2.5
     - ucx-py {{ minor_version }}
