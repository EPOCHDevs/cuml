--- conflicted
+++ resolved
@@ -267,12 +267,9 @@
             y to be the same data type as X if they differ. This
             will increase memory used for the method.
         """
-<<<<<<< HEAD
         self.qn._set_target_dtype(y)
-=======
         self._set_output_type(X)
         self._set_n_features_in(X)
->>>>>>> 8acf867c
 
         # Converting y to device array here to use `unique` function
         # since calling input_to_dev_array again in QN has no cost
