--- conflicted
+++ resolved
@@ -317,13 +317,7 @@
         for ep in worker_state(sessionId)["ucp_eps"]:
             if ep is not None:
                 if not ep.closed():
-<<<<<<< HEAD
-                    await ep.close()
-                    if verbose:
-                        print("UCX Endpoint closed.")
-=======
                     ep.abort()
->>>>>>> 5e12492a
                 del ep
         del worker_state(sessionId)["ucp_eps"]
         del worker_state(sessionId)["handle"]
