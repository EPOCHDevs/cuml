--- conflicted
+++ resolved
@@ -403,9 +403,7 @@
                               model_type="lightgbm")
 
     fil_preds = np.asarray(fm.predict(X))
-<<<<<<< HEAD
-    assert array_equal(gbm_preds, fil_preds, 1e-3)
-=======
+
     assert np.allclose(gbm_preds, fil_preds, 1e-3)
 
     lcls = lgb.LGBMClassifier().set_params(objective='binary',
@@ -420,5 +418,4 @@
                               model_type="lightgbm")
 
     fil_proba = np.asarray(fm.predict_proba(X))
-    assert np.allclose(gbm_proba, fil_proba, 1e-3)
->>>>>>> 736712f2
+    assert np.allclose(gbm_proba, fil_proba, 1e-3)