--- conflicted
+++ resolved
@@ -18,6 +18,8 @@
 import pytest
 import random
 import rmm
+
+from numba import cuda
 
 from cuml.ensemble import RandomForestClassifier as curfc
 from cuml.ensemble import RandomForestRegressor as curfr
@@ -290,7 +292,9 @@
                          stress_param([500, 350])])
 @pytest.mark.parametrize('nrows', [unit_param(500), quality_param(5000),
                          stress_param(500000)])
-def test_rf_classification_float64(datatype, column_info, nrows):
+@pytest.mark.parametrize('convert_dtype', [True, False])
+def test_rf_classification_float64(datatype, column_info,
+                                   nrows, convert_dtype):
 
     ncols, n_info = column_info
     X, y = make_classification(n_samples=nrows, n_features=ncols,
@@ -319,11 +323,15 @@
         assert cu_acc >= (sk_acc - 0.07)
 
     # predict using cuML's GPU based prediction
-    if datatype[0] == np.float32:
-        fil_preds = cuml_model.predict(X_test, predict_model="GPU")
+    if datatype[0] == np.float32 and convert_dtype:
+        fil_preds = cuml_model.predict(X_test, predict_model="GPU",
+                                       convert_dtype=convert_dtype)
         fil_acc = accuracy_score(y_test, fil_preds)
         assert fil_acc >= (cu_acc - 0.02)
-
+    else:
+        with pytest.raises(TypeError):
+            fil_preds = cuml_model.predict(X_test, predict_model="GPU",
+                                           convert_dtype=convert_dtype)
 
 @pytest.mark.parametrize('datatype', [(np.float64, np.float32),
                                       (np.float32, np.float64)])
@@ -332,7 +340,9 @@
                          stress_param([500, 350])])
 @pytest.mark.parametrize('nrows', [unit_param(5000), quality_param(25000),
                          stress_param(500000)])
-def test_rf_regression_float64(datatype, column_info, nrows):
+@pytest.mark.parametrize('convert_dtype', [True, False])
+def test_rf_regression_float64(datatype, column_info,
+                               nrows, convert_dtype):
 
     ncols, n_info = column_info
     X, y = make_regression(n_samples=nrows, n_features=ncols,
@@ -363,10 +373,15 @@
         assert cu_r2 >= (sk_r2 - 0.09)
 
     # predict using cuML's GPU based prediction
-    if datatype[0] == np.float32:
-        fil_preds = cuml_model.predict(X_test, predict_model="GPU")
+    if datatype[0] == np.float32 and convert_dtype:
+        fil_preds = cuml_model.predict(X_test, predict_model="GPU",
+                                       convert_dtype=convert_dtype)
         fil_r2 = r2_score(y_test, fil_preds, convert_dtype=datatype[0])
         assert fil_r2 >= (cu_r2 - 0.02)
+    else:
+        with pytest.raises(TypeError):
+            fil_preds = cuml_model.predict(X_test, predict_model="GPU",
+                                           convert_dtype=convert_dtype)
 
 
 @pytest.mark.parametrize('datatype', [(np.float32, np.float32)])
@@ -588,26 +603,34 @@
             assert fil_r2 >= (sk_r2 - 0.07)
         assert fil_r2 >= (cu_r2 - 0.02)
 
-    
-
-@pytest.mark.parametrize('datatype', [np.float32])
-@pytest.mark.parametrize('max_features', [1.0, 'auto', 'log2', 'sqrt'])
-@pytest.mark.parametrize('max_depth', [10, 13, 16])
-@pytest.mark.parametrize('n_estimators', [10, 20, 100])
-@pytest.mark.parametrize('n_bins', [8, 9, 10])
-def test_create_classification_model(datatype,
-                              max_features, max_depth, n_estimators, n_bins):
-
-    X, y = make_classification(n_samples=100, n_features=10,
-                               n_clusters_per_class=1, n_informative=5,
-                               random_state=123, n_classes=2)
-    X = X.astype(datatype)
-    y = y.astype(np.int32)
-    X_train, X_test, y_train, y_test = train_test_split(X, y, train_size=0.8,
-                                                        random_state=0)
-
-<<<<<<< HEAD
-=======
+
+@pytest.mark.parametrize('fil_sparse_format', [True, False, 'auto'])
+@pytest.mark.parametrize('column_info', [unit_param([100, 50]),
+                         quality_param([200, 100]),
+                         stress_param([500, 350])])
+@pytest.mark.parametrize('nrows', [unit_param(5000), quality_param(50000),
+                         stress_param(500000)])
+def test_rf_memory_leakage(fil_sparse_format, column_info, nrows):
+    n_iter = 30
+    datatype = np.float32
+    use_handle = True
+    ncols, n_info = column_info
+    X, y = make_classification(n_samples=nrows, n_features=ncols,
+                               n_clusters_per_class=1, n_informative=n_info,
+                               random_state=0, n_classes=2)
+    X = X.astype(datatype)
+    y = y.astype(np.int32)
+    X_train, X_test, y_train, y_test = train_test_split(X, y, train_size=0.8,
+                                                        random_state=0)
+    # Create a handle for the cuml model
+    handle, stream = get_handle(use_handle, n_streams=1)
+
+    # Warmup. Some modules that are used in RF allocate space on the device
+    # and consume memory. This is to make sure that the allocation is done
+    # before the first call to get_memory_info.
+    base_model = curfc(handle=handle)
+    base_model.fit(X_train, y_train)
+
     free_mem = cuda.current_context().get_memory_info()[0]
 
     rfc_model = curfc(handle=handle)
@@ -639,7 +662,6 @@
     y = y.astype(np.int32)
     X_train, X_test, y_train, y_test = train_test_split(X, y, train_size=0.8,
                                                         random_state=0)
->>>>>>> 93323074
     # random forest classification model
     cuml_model = curfc(max_features=max_features,
                        n_bins=n_bins,
