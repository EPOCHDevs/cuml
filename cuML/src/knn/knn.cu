--- conflicted
+++ resolved
@@ -14,13 +14,8 @@
  * limitations under the License.
  */
 
-<<<<<<< HEAD
-#include "knn_c.h"
 #include "cuda_utils.h"
-
-=======
 #include "knn.h"
->>>>>>> db0febca
 #include <cuda_runtime.h>
 #include <faiss/gpu/StandardGpuResources.h>
 #include <faiss/gpu/GpuIndexFlat.h>
