--- conflicted
+++ resolved
@@ -42,11 +42,7 @@
     sg/holtwinters_test.cu
     sg/kmeans_test.cu
     sg/knn_test.cu
-<<<<<<< HEAD
-    sg/lkf_test.cu
     sg/logger.cpp
-=======
->>>>>>> 02dd507c
     sg/ols.cu
     sg/pca_test.cu
     sg/quasi_newton.cu
