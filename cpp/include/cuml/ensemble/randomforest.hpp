--- conflicted
+++ resolved
@@ -27,14 +27,7 @@
   REGRESSION,
 };
 
-<<<<<<< HEAD
 enum task_category { REGRESSION_MODEL = 1, CLASSIFICATION_MODEL = 2 };
-=======
-enum task_category {
-  REGRESSION_CATEGORY = 1,
-  CLASSIFICATION_CATEGORY = 2,
-};
->>>>>>> 5faf457f
 
 struct RF_metrics {
   RF_type rf_type;
