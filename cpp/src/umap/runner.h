/*
 * Copyright (c) 2019, NVIDIA CORPORATION.
 *
 * Licensed under the Apache License, Version 2.0 (the "License");
 * you may not use this file except in compliance with the License.
 * You may obtain a copy of the License at
 *
 *     http://www.apache.org/licenses/LICENSE-2.0
 *
 * Unless required by applicable law or agreed to in writing, software
 * distributed under the License is distributed on an "AS IS" BASIS,
 * WITHOUT WARRANTIES OR CONDITIONS OF ANY KIND, either express or implied.
 * See the License for the specific language governing permissions and
 * limitations under the License.
 */

#pragma once

#include <cuml/manifold/umapparams.h>
#include "optimize.h"
#include "supervised.h"

#include "fuzzy_simpl_set/runner.h"
#include "init_embed/runner.h"
#include "knn_graph/runner.h"
#include "simpl_set_embed/runner.h"

#include <thrust/count.h>
#include <thrust/device_ptr.h>
#include <thrust/extrema.h>
#include <thrust/reduce.h>
#include <thrust/scan.h>
#include <thrust/system/cuda/execution_policy.h>

#include "sparse/coo.h"
#include "sparse/csr.h"

#include "cuda_utils.h"

#include <cuda_runtime.h>
#include <iostream>

namespace UMAPAlgo {

// Swap this as impls change for now.
namespace FuzzySimplSetImpl = FuzzySimplSet::Naive;
namespace SimplSetEmbedImpl = SimplSetEmbed::Algo;

using namespace ML;
using namespace MLCommon::Sparse;

template <int TPB_X, typename T>
__global__ void init_transform(int *indices, T *weights, int n,
                               const T *embeddings, int embeddings_n,
                               int n_components, T *result, int n_neighbors) {
  // row-based matrix 1 thread per row
  int row = (blockIdx.x * TPB_X) + threadIdx.x;
  int i =
    row * n_neighbors;  // each thread processes one row of the dist matrix

  if (row < n) {
    for (int j = 0; j < n_neighbors; j++) {
      for (int d = 0; d < n_components; d++) {
        result[row * n_components + d] +=
          weights[i + j] * embeddings[indices[i + j] * n_components + d];
      }
    }
  }
}

/**
 * Fit exponential decay curve to find the parameters
 * a and b, which are based on min_dist and spread
 * parameters.
 */
void find_ab(UMAPParams *params, std::shared_ptr<deviceAllocator> d_alloc,
             cudaStream_t stream) {
  Optimize::find_params_ab(params, d_alloc, stream);
}

template <typename T, int TPB_X>
void _fit(const cumlHandle &handle,
          T *X,   // input matrix
          int n,  // rows
          int d,  // cols
          UMAPParams *params, T *embeddings) {
  std::shared_ptr<deviceAllocator> d_alloc = handle.getDeviceAllocator();
  cudaStream_t stream = handle.getStream();
  auto d_alloc = handle.getDeviceAllocator();

  int k = params->n_neighbors;

  if (params->verbose)
    std::cout << "n_neighbors=" << params->n_neighbors << std::endl;
  find_ab(params, d_alloc, stream);

  /**
   * Allocate workspace for kNN graph
   */
  MLCommon::device_buffer<long> knn_indices(d_alloc, stream, n * k);
  MLCommon::device_buffer<T> knn_dists(d_alloc, stream, n * k);

<<<<<<< HEAD
  MLCommon::allocate(knn_indices, n * k);
  MLCommon::allocate(knn_dists, n * k);

  kNNGraph::run(X, n, X, n, d, knn_indices, knn_dists, k, params, d_alloc,
=======
  kNNGraph::run(X, n, X, n, d, knn_indices.data(), knn_dists.data(), k, params,
>>>>>>> 3c662bbf
                stream);
  CUDA_CHECK(cudaPeekAtLastError());

  COO<T> rgraph_coo(d_alloc, stream);

  FuzzySimplSet::run<TPB_X, T>(n, knn_indices.data(), knn_dists.data(), k,
                               &rgraph_coo, params, d_alloc, stream);

  /**
   * Remove zeros from simplicial set
   */
  COO<T> cgraph_coo(d_alloc, stream);
  MLCommon::Sparse::coo_remove_zeros<TPB_X, T>(&rgraph_coo, &cgraph_coo,
                                               d_alloc, stream);

  /**
   * Run initialization method
   */
  InitEmbed::run(handle, X, n, d, knn_indices.data(), knn_dists.data(),
                 &cgraph_coo, params, embeddings, stream, params->init);

  if (params->callback) {
    params->callback->setup<T>(n, params->n_components);
    params->callback->on_preprocess_end(embeddings);
  }

  /**
		 * Run simplicial set embedding to approximate low-dimensional representation
		 */
  SimplSetEmbed::run<TPB_X, T>(X, n, d, &cgraph_coo, params, embeddings,
                               d_alloc, stream);

  if (params->callback) params->callback->on_train_end(embeddings);
}

template <typename T, int TPB_X>
void _fit(const cumlHandle &handle,
          T *X,  // input matrix
          T *y,  // labels
          int n, int d, UMAPParams *params, T *embeddings) {
  std::shared_ptr<deviceAllocator> d_alloc = handle.getDeviceAllocator();
  cudaStream_t stream = handle.getStream();
  auto d_alloc = handle.getDeviceAllocator();

  int k = params->n_neighbors;

  if (params->target_n_neighbors == -1)
    params->target_n_neighbors = params->n_neighbors;

  find_ab(params, d_alloc, stream);

  /**
   * Allocate workspace for kNN graph
   */
  MLCommon::device_buffer<long> knn_indices(d_alloc, stream, n * k);
  MLCommon::device_buffer<T> knn_dists(d_alloc, stream, n * k);

<<<<<<< HEAD
  MLCommon::allocate(knn_indices, n * k, true);
  MLCommon::allocate(knn_dists, n * k, true);

  kNNGraph::run(X, n, X, n, d, knn_indices, knn_dists, k, params, d_alloc,
=======
  kNNGraph::run(X, n, X, n, d, knn_indices.data(), knn_dists.data(), k, params,
>>>>>>> 3c662bbf
                stream);
  CUDA_CHECK(cudaPeekAtLastError());

  /**
   * Allocate workspace for fuzzy simplicial set.
   */
  COO<T> rgraph_coo(d_alloc, stream);
  COO<T> tmp_coo(d_alloc, stream);

  /**
   * Run Fuzzy simplicial set
   */
  //int nnz = n*k*2;
  FuzzySimplSet::run<TPB_X, T>(n, knn_indices.data(), knn_dists.data(),
                               params->n_neighbors, &tmp_coo, params, d_alloc,
                               stream);
  CUDA_CHECK(cudaPeekAtLastError());

  MLCommon::Sparse::coo_remove_zeros<TPB_X, T>(&tmp_coo, &rgraph_coo, d_alloc,
                                               stream);

  COO<T> final_coo(d_alloc, stream);

  /**
   * If target metric is 'categorical', perform
   * categorical simplicial set intersection.
   */
  if (params->target_metric == ML::UMAPParams::MetricType::CATEGORICAL) {
    if (params->verbose)
      std::cout << "Performing categorical intersection" << std::endl;
    Supervised::perform_categorical_intersection<TPB_X, T>(
      y, &rgraph_coo, &final_coo, params, d_alloc, stream);

    /**
     * Otherwise, perform general simplicial set intersection
     */
  } else {
    if (params->verbose)
      std::cout << "Performing general intersection" << std::endl;
    Supervised::perform_general_intersection<TPB_X, T>(
      handle, y, &rgraph_coo, &final_coo, params, stream);
  }

  /**
   * Remove zeros
   */
  MLCommon::Sparse::coo_sort<T>(&final_coo, d_alloc, stream);

  COO<T> ocoo(d_alloc, stream);
  MLCommon::Sparse::coo_remove_zeros<TPB_X, T>(&final_coo, &ocoo, d_alloc,
                                               stream);

  /**
   * Initialize embeddings
   */
  InitEmbed::run(handle, X, n, d, knn_indices.data(), knn_dists.data(), &ocoo,
                 params, embeddings, stream, params->init);

  if (params->callback) params->callback->on_preprocess_end(embeddings);

  /**
   * Run simplicial set embedding to approximate low-dimensional representation
   */
  SimplSetEmbed::run<TPB_X, T>(X, n, d, &ocoo, params, embeddings, d_alloc,
                               stream);

  if (params->callback) params->callback->on_train_end(embeddings);

  CUDA_CHECK(cudaPeekAtLastError());
}

/**
	 *
	 */
template <typename T, int TPB_X>
void _transform(const cumlHandle &handle, float *X, int n, int d, float *orig_X,
                int orig_n, T *embedding, int embedding_n, UMAPParams *params,
                T *transformed) {
  std::shared_ptr<deviceAllocator> d_alloc = handle.getDeviceAllocator();
  cudaStream_t stream = handle.getStream();
  auto d_alloc = handle.getDeviceAllocator();

  /**
   * Perform kNN of X
   */
  MLCommon::device_buffer<long> knn_indices(d_alloc, stream,
                                            n * params->n_neighbors);
  MLCommon::device_buffer<T> knn_dists(d_alloc, stream,
                                       n * params->n_neighbors);

<<<<<<< HEAD
  kNNGraph::run(orig_X, orig_n, X, n, d, knn_indices, knn_dists,
                params->n_neighbors, params, d_alloc, stream);
=======
  kNNGraph::run(orig_X, orig_n, X, n, d, knn_indices.data(), knn_dists.data(),
                params->n_neighbors, params, stream);
>>>>>>> 3c662bbf

  CUDA_CHECK(cudaPeekAtLastError());

  float adjusted_local_connectivity =
    max(0.0, params->local_connectivity - 1.0);

  /**
   * Perform smooth_knn_dist
   */
  MLCommon::device_buffer<T> sigmas(d_alloc, stream, n);
  MLCommon::device_buffer<T> rhos(d_alloc, stream, n);
  CUDA_CHECK(cudaMemsetAsync(sigmas.data(), 0, n * sizeof(T), stream));
  CUDA_CHECK(cudaMemsetAsync(rhos.data(), 0, n * sizeof(T), stream));

  dim3 grid_n(MLCommon::ceildiv(n, TPB_X), 1, 1);
  dim3 blk(TPB_X, 1, 1);

  FuzzySimplSetImpl::smooth_knn_dist<TPB_X, T>(
    n, knn_indices.data(), knn_dists.data(), rhos.data(), sigmas.data(), params,
    params->n_neighbors, adjusted_local_connectivity, d_alloc, stream);

  /**
   * Compute graph of membership strengths
   */

  int nnz = n * params->n_neighbors;

  dim3 grid_nnz(MLCommon::ceildiv(nnz, TPB_X), 1, 1);

  /**
   * Allocate workspace for fuzzy simplicial set.
   */

  COO<T> graph_coo(d_alloc, stream, nnz, n, n);

  FuzzySimplSetImpl::compute_membership_strength_kernel<TPB_X>
    <<<grid_n, blk, 0, stream>>>(knn_indices.data(), knn_dists.data(),
                                 sigmas.data(), rhos.data(), graph_coo.vals(),
                                 graph_coo.rows(), graph_coo.cols(),
                                 graph_coo.n_rows, params->n_neighbors);
  CUDA_CHECK(cudaPeekAtLastError());

  MLCommon::device_buffer<int> row_ind(d_alloc, stream, n);
  MLCommon::device_buffer<int> ia(d_alloc, stream, n);

  MLCommon::Sparse::sorted_coo_to_csr(&graph_coo, row_ind.data(), d_alloc,
                                      stream);
  MLCommon::Sparse::coo_row_count<TPB_X>(&graph_coo, ia.data(), stream);

  MLCommon::device_buffer<T> vals_normed(d_alloc, stream, graph_coo.nnz);
  CUDA_CHECK(
    cudaMemsetAsync(vals_normed.data(), 0, graph_coo.nnz * sizeof(T), stream));

  MLCommon::Sparse::csr_row_normalize_l1<TPB_X, T>(
    row_ind.data(), graph_coo.vals(), graph_coo.nnz, graph_coo.n_rows,
    vals_normed.data(), stream);

  init_transform<TPB_X, T><<<grid_n, blk, 0, stream>>>(
    graph_coo.cols(), vals_normed.data(), graph_coo.n_rows, embedding,
    embedding_n, params->n_components, transformed, params->n_neighbors);
  CUDA_CHECK(cudaPeekAtLastError());

  CUDA_CHECK(cudaMemsetAsync(ia.data(), 0.0, ia.size() * sizeof(int), stream));

  CUDA_CHECK(cudaPeekAtLastError());

  /**
   * Go through COO values and set everything that's less than
   * vals.max() / params->n_epochs to 0.0
   */
  thrust::device_ptr<T> d_ptr = thrust::device_pointer_cast(graph_coo.vals());
  T max =
    *(thrust::max_element(thrust::cuda::par.on(stream), d_ptr, d_ptr + nnz));

  int n_epochs = params->n_epochs;
  if (params->n_epochs <= 0) {
    if (n <= 10000)
      n_epochs = 100;
    else
      n_epochs = 30;
  } else {
    n_epochs /= 3;
  }

  if (params->verbose) {
    std::cout << "n_epochs=" << n_epochs << std::endl;
  }

  MLCommon::LinAlg::unaryOp<T>(
    graph_coo.vals(), graph_coo.vals(), graph_coo.nnz,
    [=] __device__(T input) {
      if (input < (max / float(n_epochs)))
        return 0.0f;
      else
        return input;
    },
    stream);

  CUDA_CHECK(cudaPeekAtLastError());

  /**
   * Remove zeros
   */
  MLCommon::Sparse::COO<T> comp_coo(d_alloc, stream);
  MLCommon::Sparse::coo_remove_zeros<TPB_X, T>(&graph_coo, &comp_coo, d_alloc,
                                               stream);

  MLCommon::device_buffer<T> epochs_per_sample(d_alloc, stream, nnz);

  SimplSetEmbedImpl::make_epochs_per_sample(
    comp_coo.vals(), comp_coo.nnz, n_epochs, epochs_per_sample.data(), stream);

  SimplSetEmbedImpl::optimize_layout<TPB_X, T>(
    transformed, n, embedding, embedding_n, comp_coo.rows(), comp_coo.cols(),
    comp_coo.nnz, epochs_per_sample.data(), n, params->repulsion_strength,
    params, n_epochs, d_alloc, stream);
}

}  // namespace UMAPAlgo<|MERGE_RESOLUTION|>--- conflicted
+++ resolved
@@ -53,6 +53,7 @@
 __global__ void init_transform(int *indices, T *weights, int n,
                                const T *embeddings, int embeddings_n,
                                int n_components, T *result, int n_neighbors) {
+
   // row-based matrix 1 thread per row
   int row = (blockIdx.x * TPB_X) + threadIdx.x;
   int i =
@@ -84,7 +85,6 @@
           int n,  // rows
           int d,  // cols
           UMAPParams *params, T *embeddings) {
-  std::shared_ptr<deviceAllocator> d_alloc = handle.getDeviceAllocator();
   cudaStream_t stream = handle.getStream();
   auto d_alloc = handle.getDeviceAllocator();
 
@@ -97,17 +97,10 @@
   /**
    * Allocate workspace for kNN graph
    */
-  MLCommon::device_buffer<long> knn_indices(d_alloc, stream, n * k);
+  MLCommon::device_buffer<int64_t> knn_indices(d_alloc, stream, n * k);
   MLCommon::device_buffer<T> knn_dists(d_alloc, stream, n * k);
 
-<<<<<<< HEAD
-  MLCommon::allocate(knn_indices, n * k);
-  MLCommon::allocate(knn_dists, n * k);
-
-  kNNGraph::run(X, n, X, n, d, knn_indices, knn_dists, k, params, d_alloc,
-=======
-  kNNGraph::run(X, n, X, n, d, knn_indices.data(), knn_dists.data(), k, params,
->>>>>>> 3c662bbf
+  kNNGraph::run(X, n, X, n, d, knn_indices.data(), knn_dists.data(), k, params, d_alloc,
                 stream);
   CUDA_CHECK(cudaPeekAtLastError());
 
@@ -150,7 +143,6 @@
           int n, int d, UMAPParams *params, T *embeddings) {
   std::shared_ptr<deviceAllocator> d_alloc = handle.getDeviceAllocator();
   cudaStream_t stream = handle.getStream();
-  auto d_alloc = handle.getDeviceAllocator();
 
   int k = params->n_neighbors;
 
@@ -162,17 +154,10 @@
   /**
    * Allocate workspace for kNN graph
    */
-  MLCommon::device_buffer<long> knn_indices(d_alloc, stream, n * k);
+  MLCommon::device_buffer<int64_t> knn_indices(d_alloc, stream, n * k);
   MLCommon::device_buffer<T> knn_dists(d_alloc, stream, n * k);
 
-<<<<<<< HEAD
-  MLCommon::allocate(knn_indices, n * k, true);
-  MLCommon::allocate(knn_dists, n * k, true);
-
-  kNNGraph::run(X, n, X, n, d, knn_indices, knn_dists, k, params, d_alloc,
-=======
-  kNNGraph::run(X, n, X, n, d, knn_indices.data(), knn_dists.data(), k, params,
->>>>>>> 3c662bbf
+  kNNGraph::run(X, n, X, n, d, knn_indices.data(), knn_dists.data(), k, params, d_alloc,
                 stream);
   CUDA_CHECK(cudaPeekAtLastError());
 
@@ -253,24 +238,17 @@
                 T *transformed) {
   std::shared_ptr<deviceAllocator> d_alloc = handle.getDeviceAllocator();
   cudaStream_t stream = handle.getStream();
-  auto d_alloc = handle.getDeviceAllocator();
 
   /**
    * Perform kNN of X
    */
-  MLCommon::device_buffer<long> knn_indices(d_alloc, stream,
+  MLCommon::device_buffer<int64_t> knn_indices(d_alloc, stream,
                                             n * params->n_neighbors);
   MLCommon::device_buffer<T> knn_dists(d_alloc, stream,
                                        n * params->n_neighbors);
 
-<<<<<<< HEAD
-  kNNGraph::run(orig_X, orig_n, X, n, d, knn_indices, knn_dists,
+  kNNGraph::run(orig_X, orig_n, X, n, d, knn_indices.data(), knn_dists.data(),
                 params->n_neighbors, params, d_alloc, stream);
-=======
-  kNNGraph::run(orig_X, orig_n, X, n, d, knn_indices.data(), knn_dists.data(),
-                params->n_neighbors, params, stream);
->>>>>>> 3c662bbf
-
   CUDA_CHECK(cudaPeekAtLastError());
 
   float adjusted_local_connectivity =
